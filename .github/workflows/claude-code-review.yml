--- conflicted
+++ resolved
@@ -197,7 +197,6 @@
           token: ${{ secrets.GITHUB_TOKEN }}
           # For issue_comment events, checkout the PR branch
           ref: ${{ github.event_name == 'issue_comment' && steps.pr-checkout-info.outputs.pr_head_ref || github.ref }}
-<<<<<<< HEAD
 
       - name: Refresh git state
         id: git-refresh
@@ -267,8 +266,7 @@
           # Output for use in subsequent steps
           echo "current_sha=$FINAL_SHA" >> $GITHUB_OUTPUT
           echo "current_branch=$FINAL_BRANCH" >> $GITHUB_OUTPUT
-=======
->>>>>>> 4918b547
+
 
       - name: Parse comment command
         id: parse-command
@@ -427,16 +425,13 @@
         id: changes
         if: steps.parse-command.outputs.full_analysis == 'false'
         run: |
-<<<<<<< HEAD
+
           set -euo pipefail
 
-=======
->>>>>>> 4918b547
           BASE_REF="${{ steps.pr-info.outputs.base_ref }}"
           CURRENT_SHA="${{ steps.git-refresh.outputs.current_sha }}"
           CURRENT_BRANCH="${{ steps.git-refresh.outputs.current_branch }}"
 
-<<<<<<< HEAD
           echo "🔍 Detecting changed files for analysis"
           echo "Base branch: $BASE_REF"
           echo "Current SHA: $CURRENT_SHA"
@@ -521,19 +516,7 @@
           echo "📋 Changed files summary:"
           echo "  Count: $CHANGED_COUNT"
           echo "  Files: $CHANGED_FILES_STR"
-=======
-          # Simple git fetch and diff
-          git fetch origin $BASE_REF 2>/dev/null || true
-          CHANGED_FILES=$(git diff --name-only origin/$BASE_REF...HEAD 2>/dev/null || echo "")
-          CHANGED_COUNT=$(echo "$CHANGED_FILES" | grep -c . 2>/dev/null || echo "0")
-
-          # Simple validation
-          if [ "$CHANGED_COUNT" -eq 0 ]; then
-            CHANGED_FILES_STR="No files changed"
-          else
-            CHANGED_FILES_STR=$(echo "$CHANGED_FILES" | tr '\n' ' ')
-          fi
->>>>>>> 4918b547
+
 
           if [ "$CHANGED_COUNT" -gt 0 ]; then
             echo "📄 Individual files:"
@@ -542,7 +525,6 @@
             done
           fi
 
-<<<<<<< HEAD
           # Output for next steps
           echo "changed_files=$CHANGED_FILES_STR" >> $GITHUB_OUTPUT
           echo "changed_count=$CHANGED_COUNT" >> $GITHUB_OUTPUT
@@ -600,10 +582,6 @@
           echo "commit_author=$COMMIT_AUTHOR" >> $GITHUB_OUTPUT
           echo "commit_date=$COMMIT_DATE" >> $GITHUB_OUTPUT
           echo "review_id=$REVIEW_ID" >> $GITHUB_OUTPUT
-=======
-          echo "changed_files=$CHANGED_FILES_STR" >> $GITHUB_OUTPUT
-          echo "changed_count=$CHANGED_COUNT" >> $GITHUB_OUTPUT
->>>>>>> 4918b547
 
       - name: Run Claude Code Review
         id: claude
